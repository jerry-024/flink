/*
 * Licensed to the Apache Software Foundation (ASF) under one
 * or more contributor license agreements.  See the NOTICE file
 * distributed with this work for additional information
 * regarding copyright ownership.  The ASF licenses this file
 * to you under the Apache License, Version 2.0 (the
 * "License"); you may not use this file except in compliance
 * with the License.  You may obtain a copy of the License at
 *
 *     http://www.apache.org/licenses/LICENSE-2.0
 *
 * Unless required by applicable law or agreed to in writing, software
 * distributed under the License is distributed on an "AS IS" BASIS,
 * WITHOUT WARRANTIES OR CONDITIONS OF ANY KIND, either express or implied.
 * See the License for the specific language governing permissions and
 * limitations under the License.
 */

package org.apache.flink.runtime.taskexecutor;

import java.util.Collection;
import org.apache.flink.api.common.JobID;
import org.apache.flink.api.common.time.Time;
import org.apache.flink.api.java.tuple.Tuple2;
import org.apache.flink.runtime.blob.BlobServer;
import org.apache.flink.runtime.blob.TransientBlobKey;
import org.apache.flink.runtime.checkpoint.CheckpointOptions;
import org.apache.flink.runtime.clusterframework.types.AllocationID;
import org.apache.flink.runtime.clusterframework.types.ResourceID;
import org.apache.flink.runtime.clusterframework.types.ResourceProfile;
import org.apache.flink.runtime.clusterframework.types.SlotID;
import org.apache.flink.runtime.deployment.TaskDeploymentDescriptor;
import org.apache.flink.runtime.executiongraph.ExecutionAttemptID;
import org.apache.flink.runtime.executiongraph.PartitionInfo;
import org.apache.flink.runtime.io.network.partition.ResultPartitionID;
import org.apache.flink.runtime.jobgraph.OperatorID;
import org.apache.flink.runtime.jobmaster.AllocatedSlotReport;
import org.apache.flink.runtime.jobmaster.JobMasterId;
import org.apache.flink.runtime.messages.Acknowledge;
import org.apache.flink.runtime.messages.TaskBackPressureResponse;
import org.apache.flink.runtime.operators.coordination.OperatorEvent;
import org.apache.flink.runtime.resourcemanager.ResourceManagerId;
import org.apache.flink.runtime.rpc.RpcGateway;
import org.apache.flink.runtime.rpc.RpcTimeout;
import org.apache.flink.runtime.taskmanager.Task;
import org.apache.flink.types.SerializableOptional;
import org.apache.flink.util.SerializedValue;

import java.util.Set;
import java.util.concurrent.CompletableFuture;

/**
 * {@link TaskExecutor} RPC gateway interface.
 */
public interface TaskExecutorGateway extends RpcGateway, TaskExecutorOperatorEventGateway {

	/**
	 * Requests a slot from the TaskManager.
	 *
	 * @param slotId slot id for the request
	 * @param jobId for which to request a slot
	 * @param allocationId id for the request
	 * @param resourceProfile of requested slot, used only for dynamic slot allocation and will be ignored otherwise
	 * @param targetAddress to which to offer the requested slots
	 * @param resourceManagerId current leader id of the ResourceManager
	 * @param timeout for the operation
	 * @return answer to the slot request
	 */
	CompletableFuture<Acknowledge> requestSlot(
		SlotID slotId,
		JobID jobId,
		AllocationID allocationId,
		ResourceProfile resourceProfile,
		String targetAddress,
		ResourceManagerId resourceManagerId,
		@RpcTimeout Time timeout);

	CompletableFuture<TaskBackPressureResponse> requestTaskBackPressure(
		ExecutionAttemptID executionAttemptId,
		int requestId,
		@RpcTimeout Time timeout);

	/**
	 * Submit a {@link Task} to the {@link TaskExecutor}.
	 *
	 * @param tdd describing the task to submit
	 * @param jobMasterId identifying the submitting JobMaster
	 * @param timeout of the submit operation
	 * @return Future acknowledge of the successful operation
	 */
	CompletableFuture<Acknowledge> submitTask(
		TaskDeploymentDescriptor tdd,
		JobMasterId jobMasterId,
		@RpcTimeout Time timeout);

	/**
	 * Update the task where the given partitions can be found.
	 *
	 * @param executionAttemptID identifying the task
	 * @param partitionInfos telling where the partition can be retrieved from
	 * @param timeout for the update partitions operation
	 * @return Future acknowledge if the partitions have been successfully updated
	 */
	CompletableFuture<Acknowledge> updatePartitions(
		ExecutionAttemptID executionAttemptID,
		Iterable<PartitionInfo> partitionInfos,
		@RpcTimeout Time timeout);

	/**
	 * Batch release/promote intermediate result partitions.
	 * @param jobId id of the job that the partitions belong to
	 * @param partitionToRelease partition ids to release
	 * @param partitionsToPromote partitions ids to promote
	 */
	void releaseOrPromotePartitions(JobID jobId, Set<ResultPartitionID> partitionToRelease, Set<ResultPartitionID> partitionsToPromote);

	/**
	 * Trigger the checkpoint for the given task. The checkpoint is identified by the checkpoint ID
	 * and the checkpoint timestamp.
	 *
	 * @param executionAttemptID identifying the task
	 * @param checkpointID unique id for the checkpoint
	 * @param checkpointTimestamp is the timestamp when the checkpoint has been initiated
	 * @param checkpointOptions for performing the checkpoint
	 * @param advanceToEndOfEventTime Flag indicating if the source should inject a {@code MAX_WATERMARK} in the pipeline
	 *                              to fire any registered event-time timers
	 * @return Future acknowledge if the checkpoint has been successfully triggered
	 */
	CompletableFuture<Acknowledge> triggerCheckpoint(
			ExecutionAttemptID executionAttemptID,
			long checkpointID,
			long checkpointTimestamp,
			CheckpointOptions checkpointOptions,
			boolean advanceToEndOfEventTime);

	/**
	 * Confirm a checkpoint for the given task. The checkpoint is identified by the checkpoint ID
	 * and the checkpoint timestamp.
	 *
	 * @param executionAttemptID identifying the task
	 * @param checkpointId unique id for the checkpoint
	 * @param checkpointTimestamp is the timestamp when the checkpoint has been initiated
	 * @return Future acknowledge if the checkpoint has been successfully confirmed
	 */
	CompletableFuture<Acknowledge> confirmCheckpoint(ExecutionAttemptID executionAttemptID, long checkpointId, long checkpointTimestamp);

	/**
	 * Cancel the given task.
	 *
	 * @param executionAttemptID identifying the task
	 * @param timeout for the cancel operation
	 * @return Future acknowledge if the task is successfully canceled
	 */
	CompletableFuture<Acknowledge> cancelTask(ExecutionAttemptID executionAttemptID, @RpcTimeout Time timeout);

	/**
	 * Heartbeat request from the job manager.
	 *
	 * @param heartbeatOrigin unique id of the job manager
	 */
	void heartbeatFromJobManager(ResourceID heartbeatOrigin, AllocatedSlotReport allocatedSlotReport);

	/**
	 * Heartbeat request from the resource manager.
	 *
	 * @param heartbeatOrigin unique id of the resource manager
	 */
	void heartbeatFromResourceManager(ResourceID heartbeatOrigin);

	/**
	 * Disconnects the given JobManager from the TaskManager.
	 *
	 * @param jobId JobID for which the JobManager was the leader
	 * @param cause for the disconnection from the JobManager
	 */
	void disconnectJobManager(JobID jobId, Exception cause);

	/**
	 * Disconnects the ResourceManager from the TaskManager.
	 *
	 * @param cause for the disconnection from the ResourceManager
	 */
	void disconnectResourceManager(Exception cause);

	/**
	 * Frees the slot with the given allocation ID.
	 *
	 * @param allocationId identifying the slot to free
	 * @param cause of the freeing operation
	 * @param timeout for the operation
	 * @return Future acknowledge which is returned once the slot has been freed
	 */
	CompletableFuture<Acknowledge> freeSlot(
		final AllocationID allocationId,
		final Throwable cause,
		@RpcTimeout final Time timeout);

	/**
	 * Requests the file upload of the specified type to the cluster's {@link BlobServer}.
	 *
	 * @param fileType to upload
	 * @param fileName to upload
	 * @param timeout for the asynchronous operation
	 * @return Future which is completed with the {@link TransientBlobKey} of the uploaded file.
	 */
	CompletableFuture<TransientBlobKey> requestFileUpload(FileType fileType, String fileName, @RpcTimeout Time timeout);

	/**
	 * Returns the gateway of Metric Query Service on the TaskManager.
	 *
	 * @return Future gateway of Metric Query Service on the TaskManager.
	 */
	CompletableFuture<SerializableOptional<String>> requestMetricQueryServiceAddress(@RpcTimeout Time timeout);

	/**
	 * Checks whether the task executor can be released. It cannot be released if there're unconsumed result partitions.
	 *
	 * @return Future flag indicating whether the task executor can be released.
	 */
	CompletableFuture<Boolean> canBeReleased();

<<<<<<< HEAD
	/**
	 * Requests for the historical log file names on the TaskManager.
	 *
	 * @return A String Array with all historical log file names
	 */
	CompletableFuture<Collection<Tuple2<String, Long>>> requestLogList(@RpcTimeout Time timeout);
=======
	@Override
	CompletableFuture<Acknowledge> sendOperatorEventToTask(
			ExecutionAttemptID task,
			OperatorID operator,
			SerializedValue<OperatorEvent> evt);
>>>>>>> ff0e366c
}<|MERGE_RESOLUTION|>--- conflicted
+++ resolved
@@ -219,18 +219,18 @@
 	 */
 	CompletableFuture<Boolean> canBeReleased();
 
-<<<<<<< HEAD
+
 	/**
 	 * Requests for the historical log file names on the TaskManager.
 	 *
 	 * @return A String Array with all historical log file names
 	 */
 	CompletableFuture<Collection<Tuple2<String, Long>>> requestLogList(@RpcTimeout Time timeout);
-=======
+
 	@Override
 	CompletableFuture<Acknowledge> sendOperatorEventToTask(
 			ExecutionAttemptID task,
 			OperatorID operator,
 			SerializedValue<OperatorEvent> evt);
->>>>>>> ff0e366c
+
 }