--- conflicted
+++ resolved
@@ -608,7 +608,6 @@
 	// Parameters for iterations
 	// --------------------------------------------------------------------------------------------
 
-<<<<<<< HEAD
   public void setBackChannelMemoryFraction(float fraction)
   {
     Preconditions.checkArgument(fraction > 0 && fraction < 1);
@@ -650,16 +649,6 @@
   {
     return this.config.getInteger(NUMBER_OF_EVENTS_UNTIL_INTERRUPT + inputGateIndex, 0);
   }
-=======
-	public void setNumberOfIterationInputs(int numberOfIterationInputs) {
-		Preconditions.checkArgument(numberOfIterationInputs > 0);
-		this.config.setInteger(NUMBER_OF_ITERATION_INPUTS, numberOfIterationInputs);
-	}
-
-	public int getNumberOfIterationInputs() {
-		return this.config.getInteger(NUMBER_OF_ITERATION_INPUTS, 1);
-	}
->>>>>>> 33d900ed
 	
 	// --------------------------------------------------------------------------------------------
 	//                              Utility class for nested Configurations
